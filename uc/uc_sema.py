import argparse
import pathlib
import sys
from copy import deepcopy
from typing import Any, Dict, Union
from uc.uc_ast import ID, ExprList, ArrayRef, Constant, InitList, VarDecl, ArrayDecl
from uc.uc_parser import UCParser
<<<<<<< HEAD
from uc.uc_type import CharType, IntType, VoidType, BoolType, ArrayType, FunctionType, StringType
=======
from uc.uc_type import CharType, IntType, BoolType, VoidType, StringType
>>>>>>> e4cec3d8


class SymbolTable:
    """Class representing a symbol table.

    `add` and `lookup` methods are given, however you still need to find a way to
    deal with scopes.

    ## Attributes
    - :attr data: the content of the SymbolTable
    """

    def __init__(self) -> None:
        """ Initializes the SymbolTable. """
<<<<<<< HEAD
        self.scope = []
=======
        self.__data = dict()
        self.function_scope = False
>>>>>>> e4cec3d8

    def create_scope(self):
        self.scope.insert(0, {})

    def destroy_scope(self):
        if self.scope:
            self.scope.pop(0)

    def add(self, name: str, value: Any) -> None:
        """ Adds to the SymbolTable.

        ## Parameters
        - :param name: the identifier on the SymbolTable
        - :param value: the value to assign to the given `name`
        """
        self.scope[0][name] = value

    def destroy_scope(self, name):
        self.__data.pop(name)

    def is_in_scope(self, value: Any):
        if value in self.__data:
            return True
        else:
            return False
    def lookup(self, name: str) -> Union[Any, None]:
        for scope in self.scope:
            res = scope.get(name)
            if res:
                return res
        return None

<<<<<<< HEAD
    def check_scope(self, name: str) -> Union[Any, None]:
        current = self.scope[0]
        if current.get(name):
            return 1  # escopo atual
        for scope in self.scope[1:]:
            if scope.get(name):
                return 0  # ja achou e nao é o escopo atual
        return -1  # nao achou


=======
        ## Parameters
        - :param name: the identifier that will be searched on the SymbolTable

        ## Return
        - :return: the value assigned to `name` on the SymbolTable. If `name` is not found, `None` is returned.
        """
        return self.__data.get(name)
    
>>>>>>> e4cec3d8
class NodeVisitor:
    """A base NodeVisitor class for visiting uc_ast nodes.
    Subclass it and define your own visit_XXX methods, where
    XXX is the class name you want to visit with these
    methods.
    """

    _method_cache = None

    def visit(self, node):
        """Visit a node."""

        if self._method_cache is None:
            self._method_cache = {}

        visitor = self._method_cache.get(node.__class__.__name__)
        if visitor is None:
            method = "visit_" + node.__class__.__name__
            visitor = getattr(self, method, self.generic_visit)
            self._method_cache[node.__class__.__name__] = visitor

        return visitor(node)

    def generic_visit(self, node):
        """Called if no explicit visitor function exists for a
        node. Implements preorder visiting of the node.
        """
        for _, child in node.children():
            self.visit(child)


class Visitor(NodeVisitor):
    """
    Program visitor class. This class uses the visitor pattern. You need to define methods
    of the form visit_NodeName() for each kind of AST node that you want to process.
    """

    def __init__(self):
        # Initialize the symbol table
        self.symtab = SymbolTable()
        self.typemap = {
            "int": IntType,
            "char": CharType,
<<<<<<< HEAD
            "void": VoidType,
            "bool": BoolType,
            "string": StringType
        }
        self.has_return = False
        self.return_type = None
        self.debug = False
        self.is_in_loop = False

    def print(self, text):
        if self.debug:
            print(text)
=======
            "bool" : BoolType,
            "void" : VoidType,
            "string" : StringType
            # TODO
        }
        self.return_type = None
        # TODO: Complete...
>>>>>>> e4cec3d8

    def _assert_semantic(self, condition: bool, msg_code: int, coord, name: str = "", ltype="", rtype=""):
        """Check condition, if false print selected error message and exit"""
        error_msgs = {
            1: f"{name} is not defined",
            2: f"subscript must be of type(int), not {ltype}",
            3: "Expression must be of type(bool)",
            4: f"Cannot assign {rtype} to {ltype}",
            5: f"Binary operator {name} does not have matching LHS/RHS types",
            6: f"Binary operator {name} is not supported by {ltype}",
            7: "Break statement must be inside a loop",
            8: "Array dimension mismatch",
            9: f"Size mismatch on {name} initialization",
            10: f"{name} initialization type mismatch",
            11: f"{name} initialization must be a single element",
            12: "Lists have different sizes",
            13: "List & variable have different sizes",
            14: f"conditional expression is {ltype}, not type(bool)",
            15: f"{name} is not a function",
            16: f"no. arguments to call {name} function mismatch",
            17: f"Type mismatch with parameter {name}",
            18: "The condition expression must be of type(bool)",
            19: "Expression must be a constant",
            20: "Expression is not of basic type",
            21: f"{name} does not reference a variable of basic type",
            22: f"{name} is not a variable",
            23: f"Return of {ltype} is incompatible with {rtype} function definition",
            24: f"Name {name} is already defined in this scope",
            25: f"Unary operator {name} is not supported",
        }
        if not condition:
            msg = error_msgs[msg_code]  # invalid msg_code raises Exception
            print("SemanticError: %s %s" % (msg, coord), file=sys.stdout)
            sys.exit(1)

    def visit_Program(self, node):
        # Visit all of the global declarations
        self.print("inicio programa")
        self.symtab.create_scope()
        for _decl in node.gdecls:
            self.visit(_decl)
        self.symtab.destroy_scope()
        # TODO: Manage the symbol table

    def visit_Constant(self, node):
        pass
    def visit_BinaryOp(self, node):
        # Visit the left and right expression
<<<<<<< HEAD
        self.print("binaryop")
=======
>>>>>>> e4cec3d8
        self.visit(node.lvalue)
        ltype = node.lvalue.uc_type
        self.visit(node.rvalue)
        rtype = node.rvalue.uc_type
<<<<<<< HEAD

        ltype_bin_op = ltype.binary_ops
        self._assert_semantic(rtype == ltype, 5, node.coord, node.op)

        self._assert_semantic(node.op in ltype_bin_op.union(ltype.rel_ops), 6, node.coord, node.op,
                              f"type({ltype.typename})")

=======
        self._assert_semantic(rtype == ltype, 4,  ltype, rtype)
        self._assert_semantic(node.op in ltype.binary_ops or node.op in ltype.rel_ops, 6, node.op, ltype)
>>>>>>> e4cec3d8
        # TODO:
        # - Make sure left and right operands have the same type
        # - Make sure the operation is supported
        # - Assign the result type
        if node.op in ltype.rel_ops:
            node.uc_type = self.typemap["bool"]
        else:
<<<<<<< HEAD
            node.uc_type = ltype

    def visit_UnaryOp(self, node):
        self.print("unaryop")
        self.visit(node.expr)
        self._assert_semantic(node.op in node.expr.uc_type.unary_ops, 25, node.coord, node.op)
        node.uc_type = node.expr.uc_type

    def visit_DeclList(self, node):
        self.print("decllist")
        for decl in (node.decls or []):
            self.visit(decl)

    def visit_VarDecl(self, node):
        self.print("var decl")
        self.visit(node.type)
        node.uc_type = node.type.uc_type
=======
            node.uc_type = self.typemap[ltype.typename]
            
    def visit_UnaryOp(self, node):
        self.visit(node.expr)
        self._assert_semantic(node.op in node.expr.uc_type.unary_ops, 25, node.coord, node.op)
        self.visit(node.expr)
        expr_type = node.expr.uc_type
        node.uc_type = expr_type
>>>>>>> e4cec3d8

    # def visit_FuncDecl(self,node):
    #     self.visit(node.)
    def visit_Assignment(self, node):
        # visit right side
        self.print("assigment")
        self.visit(node.rvalue)
        rtype = node.rvalue.uc_type
        # visit left side (must be a location)
        _var = node.lvalue
        self.visit(_var)
<<<<<<< HEAD
        #         if isinstance(_var, ID):
        #             self._assert_semantic(_var.scope is not None,
        #                                   1, node.coord, name=_var.name)
        ltype = node.lvalue.uc_type
        # Check that assignment is allowed

=======

        if isinstance(_var, ID):
            self._assert_semantic(_var.scope is not None,
                                  1, node.coord, name=_var.name)
        ltype = node.lvalue.uc_type
        # Check that assignment is allowed
        
>>>>>>> e4cec3d8
        self._assert_semantic(ltype == rtype, 4, node.coord,
                              ltype=ltype, rtype=rtype)
        # Check that assign_ops is supported by the type
        self._assert_semantic(
            node.op in ltype.assign_ops, 5, node.coord, name=node.op, ltype=ltype
        )
    def visit_FuncDef(self, node):
        self.visit(node.decl)
        self.visit(node.body)
        #print(node.decl.name)
        self.return_type = node.decl.name
        self.symtab.function_scope = True
        self.visit(node.body)
        self._assert_semantic(self.return_type == VoidType, 23, node.body.coord, ltype=f'type({VoidType.typename})', rtype=f'type({self.return_type})')
        self.symtab.function_scope = False
        self.symtab.destroy_scope(0)
        self.return_type = None
#   def visit_Return(self,node):

    def visit_Constant(self, node):
        node.uc_type = self.typemap[node.type]
    
    def visit_ID(self, node):
        is_declared = self.symtab.lookup(node.name)
        self._assert_semantic(is_declared is not None, 1, node.coord, node.name)
        node.uc_type = is_declared.uc_type

    def visit_VarDecl(self, node):
        pass

    def visit_Decl(self, node):

<<<<<<< HEAD
    def visit_Constant(self, node):
        self.print("constant")
        node.uc_type = self.typemap[node.type]
        if node.type == "int":
            node.value = int(node.value)

    def visit_Type(self, node):
        self.print("type")
        node.uc_type = self.typemap[node.name]

    def visit_ID(self, node):
        self.print("ID")
        value_node = self.symtab.lookup(node.name)
        self._assert_semantic(value_node is not None, 1, node.coord, node.name)
        node.uc_type = value_node.uc_type

    def visit_Assert(self, node):
        self.print("assert")
        self.visit(node.expr)
        node.uc_type = node.expr.uc_type
        self._assert_semantic(node.uc_type == BoolType, 3, node.expr.coord)

    def visit_Compound(self, node):
        # VAI QUE É VAZIO
        self.print("compound")
        was_in_function = self.is_in_function
        if not was_in_function:
            self.symtab.create_scope()
        self.is_in_function = False
        if node.citens:
            for i in node.citens:
                self.visit(i)
        if not was_in_function:
            self.symtab.destroy_scope()

    def visit_If(self, node):
        self.print("if")
        self.visit(node.cond)
        self._assert_semantic(node.cond.uc_type == BoolType, 18, node.cond.coord)
        self.visit(node.iftrue)

        if node.iffalse:
            self.visit(node.iffalse)


    def visit_Decl(self, node):
        self.print("decl")
        self._assert_semantic(self.symtab.check_scope(node.name.name) < 1,
                              24, node.name.coord, name=node.name.name)

        self.symtab.add(node.name.name, node.type)

        self.visit(node.type)
        # TESTE 37 e 38; O VARDECL ESTÁ COM O UC_TYPE EM TYOE

        if isinstance(node.type, ArrayDecl):

            node.uc_type = node.type.uc_type
        elif isinstance(node.type.type, VarDecl):
            node.name.uc_type = node.type.type.type.uc_type
            node.uc_type = node.type.type.type.uc_type
        else:
            node.name.uc_type = node.type.type.uc_type
            node.uc_type = node.type.type.uc_type
        if node.init:
            self.visit(node.init)
            if node.uc_type.typename == "array":
                self._assert_semantic(node.uc_type.size, 8, node.name.coord)
                if isinstance(node.init, InitList):
                    self._assert_semantic(node.uc_type.size == node.init, 13, node.name.coord)
                elif node.init.uc_type == StringType:
                    self._assert_semantic(len(node.init.value) == node.uc_type.size, 9, node.name.coord, node.name.name)
            else:
                self._assert_semantic(node.init.uc_type in [IntType, BoolType, CharType, StringType], 11, node.name.coord, name=node.name.name)
                self._assert_semantic(node.uc_type == node.init.uc_type, 10, node.name.coord, name=node.name.name)


    def visit_FuncDef(self, node):
        self.print("funcdef")
        self.visit(node.type)
        self.visit(node.decl)
        self.is_in_function = True
        if node.type.type.params is not None:
            params_type = [decl.uc_type for decl in node.type.type.params.params]
        else:
            params_type = []
        self.has_return = False
        self.return_type = node.decl.name
        self.symtab.function_scope = True
        self.visit(node.body)
        self._assert_semantic(self.return_type == "void" or self.has_return, 23, node.body.coord,
                              ltype=f'type({VoidType.typename})', rtype=f'type({self.return_type})')
        self.symtab.function_scope = False
        self.symtab.destroy_scope()
        self.return_type = None
        self.is_in_function = False

    # vardecl: fazer um add na symtab,
    # definicao de funcao, precis ccriar um scope novo, fazer uma pilha de symtab.
    # quando define uma funcao, guarda o tipo do return (quando usar o return, tem que ver se o tipo ta correto)
    #  para o break, guardar que to dentro de uma funcao

    def visit_Return(self, node):
        self.print("return")
        if node.expr:
            self.visit(node.expr)
        if node.expr:
            uc_type = node.expr.uc_type
        else:
            uc_type = VoidType
        self.has_return = True
        if node.expr:
            self._assert_semantic(node.expr.uc_type.typename == self.return_type, 23, node.coord,
                                  ltype=f"type({uc_type.typename})", rtype=f"type({self.return_type})")

    def visit_FuncDecl(self, node):
        self.print("funcdecl")
        self.symtab.create_scope()

        self.visit(node.type)

        if node.params:
            params = self.visit(node.params)
        else:
            params = []
        node.uc_type = FunctionType(return_type=node.type.uc_type, param=params)

    def visit_For(self, node):
        self.print("for")
        self.symtab.create_scope()
        self.is_in_loop = True
        if node.init:
            self.visit(node.init)

        if node.cond:
            self.visit(node.cond)
            self._assert_semantic(node.cond.uc_type == BoolType, 18, node.coord)
        if node.next:
            self.visit(node.next)

        if node.body:
            self.visit(node.body)

        self.is_in_loop = False
        self.symtab.destroy_scope()

    def visit_While(self, node):
        self.print("while")
        self.symtab.create_scope()
        self.is_in_loop = True
        self.visit(node.cond)
        self._assert_semantic(node.cond.uc_type == BoolType, 14, coord=node.coord,
                              ltype=f"type({node.cond.uc_type.typename})")
        self.visit(node.body)
        self.is_in_loop = False
        self.symtab.destroy_scope()

    def visit_FuncCall(self, node):
        self.print("funccall")
        self.visit(node.name)
        node.name.uc_type = self.symtab.lookup(node.name.name)
        self._assert_semantic(isinstance(node.name.uc_type.uc_type, FunctionType), 15, node.coord, name=node.name.name)
        node.uc_type = node.name.uc_type.uc_type.return_type
        if isinstance(node.args, ExprList):
            self._assert_semantic(len(node.name.uc_type.params.params) == len(node.args.exprs), 16, node.coord,
                                  name=node.name.name)
            for i in range(len(node.args.exprs)):
                if node.args.exprs[i]:
                    self.visit(node.args.exprs[i])

                    self._assert_semantic(node.args.exprs[i].uc_type == node.name.uc_type.params.params[i].uc_type, 17,
                                          node.args.exprs[i].coord, name=node.name.uc_type.params.params[i].name.name)

    def visit_Read(self, node):
        if not isinstance(node.names, ExprList):
            self._assert_semantic(isinstance(node.names, ArrayRef) or isinstance(node.names, ID), 22, node.names.coord,
                                  name=node.names)

    def visit_Print(self, node):
        if not isinstance(node.expr, ExprList):
            self.visit(node.expr)
            # ERROR 36-> O NODE.EXPR NAO TEM UC_TYPE
            if isinstance(node.expr.uc_type, ArrayType):
                self._assert_semantic(node.expr.uc_type in [IntType, BoolType, CharType, StringType], 21, node.expr.coord, name=node.expr.name)
            else:
                self._assert_semantic(node.expr.uc_type in [IntType, BoolType, CharType, StringType], 20, node.expr.coord)

    def visit_InitList(self, node):
        self.print("initlist")
        types = []
        for i in node.exprs:
            self._assert_semantic(isinstance(i, Constant), 19, i.coord)
            self.visit(i)
            types.append(i.uc_type)
        node.uc_type = types

    def visit_Break(self, node):
        self.print("break")
        self._assert_semantic(self.is_in_loop, 7, node.coord)

    def visit_ArrayDecl(self, node):
        self.print("arraydecl")
        self.visit(node.type)
        if node.dim:
            self.visit(node.dim)
            self._assert_semantic(
                node.dim.uc_type == IntType, 2, node.dim.coord, ltype=node.dim.uc_type)

            node.uc_type = ArrayType(node.type.uc_type, node.dim.value)
        else:
            node.uc_type = ArrayType(node.type.uc_type, None)

=======
        #self.visit(node.)
        self.symtab.add(node.name.name, node.init)
    def visit_GlobalDecl(self, nodes):
        for gdcl in nodes.decls:
            self.visit(gdcl)
    # def visit_Decl(self, node):
    #     self.
    #     node.uc_type
    #     if node. is in 
    def visit_FuncDecl(self, nodes):
        print('ta aqui')
>>>>>>> e4cec3d8

if __name__ == "__main__":
    # create argument parser
    parser = argparse.ArgumentParser()
    parser.add_argument(
        "input_file", help="Path to file to be semantically checked", type=str
    )
    args = parser.parse_args()

    # get input path
    input_file = args.input_file
    input_path = pathlib.Path(input_file)

    # check if file exists
    if not input_path.exists():
        print("Input", input_path, "not found", file=sys.stderr)
        sys.exit(1)

    # set error function
    p = UCParser()
    # open file and parse it
    with open(input_path) as f:
        ast = p.parse(f.read())
        sema = Visitor()
        sema.visit(ast)<|MERGE_RESOLUTION|>--- conflicted
+++ resolved
@@ -5,11 +5,9 @@
 from typing import Any, Dict, Union
 from uc.uc_ast import ID, ExprList, ArrayRef, Constant, InitList, VarDecl, ArrayDecl
 from uc.uc_parser import UCParser
-<<<<<<< HEAD
+
 from uc.uc_type import CharType, IntType, VoidType, BoolType, ArrayType, FunctionType, StringType
-=======
-from uc.uc_type import CharType, IntType, BoolType, VoidType, StringType
->>>>>>> e4cec3d8
+
 
 
 class SymbolTable:
@@ -24,12 +22,9 @@
 
     def __init__(self) -> None:
         """ Initializes the SymbolTable. """
-<<<<<<< HEAD
+
         self.scope = []
-=======
-        self.__data = dict()
-        self.function_scope = False
->>>>>>> e4cec3d8
+
 
     def create_scope(self):
         self.scope.insert(0, {})
@@ -47,8 +42,7 @@
         """
         self.scope[0][name] = value
 
-    def destroy_scope(self, name):
-        self.__data.pop(name)
+    
 
     def is_in_scope(self, value: Any):
         if value in self.__data:
@@ -62,7 +56,6 @@
                 return res
         return None
 
-<<<<<<< HEAD
     def check_scope(self, name: str) -> Union[Any, None]:
         current = self.scope[0]
         if current.get(name):
@@ -73,16 +66,7 @@
         return -1  # nao achou
 
 
-=======
-        ## Parameters
-        - :param name: the identifier that will be searched on the SymbolTable
-
-        ## Return
-        - :return: the value assigned to `name` on the SymbolTable. If `name` is not found, `None` is returned.
-        """
-        return self.__data.get(name)
-    
->>>>>>> e4cec3d8
+
 class NodeVisitor:
     """A base NodeVisitor class for visiting uc_ast nodes.
     Subclass it and define your own visit_XXX methods, where
@@ -126,7 +110,6 @@
         self.typemap = {
             "int": IntType,
             "char": CharType,
-<<<<<<< HEAD
             "void": VoidType,
             "bool": BoolType,
             "string": StringType
@@ -139,15 +122,7 @@
     def print(self, text):
         if self.debug:
             print(text)
-=======
-            "bool" : BoolType,
-            "void" : VoidType,
-            "string" : StringType
-            # TODO
-        }
-        self.return_type = None
-        # TODO: Complete...
->>>>>>> e4cec3d8
+
 
     def _assert_semantic(self, condition: bool, msg_code: int, coord, name: str = "", ltype="", rtype=""):
         """Check condition, if false print selected error message and exit"""
@@ -196,15 +171,14 @@
         pass
     def visit_BinaryOp(self, node):
         # Visit the left and right expression
-<<<<<<< HEAD
+
         self.print("binaryop")
-=======
->>>>>>> e4cec3d8
+
         self.visit(node.lvalue)
         ltype = node.lvalue.uc_type
         self.visit(node.rvalue)
         rtype = node.rvalue.uc_type
-<<<<<<< HEAD
+
 
         ltype_bin_op = ltype.binary_ops
         self._assert_semantic(rtype == ltype, 5, node.coord, node.op)
@@ -212,10 +186,7 @@
         self._assert_semantic(node.op in ltype_bin_op.union(ltype.rel_ops), 6, node.coord, node.op,
                               f"type({ltype.typename})")
 
-=======
-        self._assert_semantic(rtype == ltype, 4,  ltype, rtype)
-        self._assert_semantic(node.op in ltype.binary_ops or node.op in ltype.rel_ops, 6, node.op, ltype)
->>>>>>> e4cec3d8
+
         # TODO:
         # - Make sure left and right operands have the same type
         # - Make sure the operation is supported
@@ -223,7 +194,6 @@
         if node.op in ltype.rel_ops:
             node.uc_type = self.typemap["bool"]
         else:
-<<<<<<< HEAD
             node.uc_type = ltype
 
     def visit_UnaryOp(self, node):
@@ -241,16 +211,7 @@
         self.print("var decl")
         self.visit(node.type)
         node.uc_type = node.type.uc_type
-=======
-            node.uc_type = self.typemap[ltype.typename]
-            
-    def visit_UnaryOp(self, node):
-        self.visit(node.expr)
-        self._assert_semantic(node.op in node.expr.uc_type.unary_ops, 25, node.coord, node.op)
-        self.visit(node.expr)
-        expr_type = node.expr.uc_type
-        node.uc_type = expr_type
->>>>>>> e4cec3d8
+
 
     # def visit_FuncDecl(self,node):
     #     self.visit(node.)
@@ -262,22 +223,13 @@
         # visit left side (must be a location)
         _var = node.lvalue
         self.visit(_var)
-<<<<<<< HEAD
+
         #         if isinstance(_var, ID):
         #             self._assert_semantic(_var.scope is not None,
         #                                   1, node.coord, name=_var.name)
         ltype = node.lvalue.uc_type
         # Check that assignment is allowed
 
-=======
-
-        if isinstance(_var, ID):
-            self._assert_semantic(_var.scope is not None,
-                                  1, node.coord, name=_var.name)
-        ltype = node.lvalue.uc_type
-        # Check that assignment is allowed
-        
->>>>>>> e4cec3d8
         self._assert_semantic(ltype == rtype, 4, node.coord,
                               ltype=ltype, rtype=rtype)
         # Check that assign_ops is supported by the type
@@ -298,20 +250,6 @@
 #   def visit_Return(self,node):
 
     def visit_Constant(self, node):
-        node.uc_type = self.typemap[node.type]
-    
-    def visit_ID(self, node):
-        is_declared = self.symtab.lookup(node.name)
-        self._assert_semantic(is_declared is not None, 1, node.coord, node.name)
-        node.uc_type = is_declared.uc_type
-
-    def visit_VarDecl(self, node):
-        pass
-
-    def visit_Decl(self, node):
-
-<<<<<<< HEAD
-    def visit_Constant(self, node):
         self.print("constant")
         node.uc_type = self.typemap[node.type]
         if node.type == "int":
@@ -523,19 +461,6 @@
         else:
             node.uc_type = ArrayType(node.type.uc_type, None)
 
-=======
-        #self.visit(node.)
-        self.symtab.add(node.name.name, node.init)
-    def visit_GlobalDecl(self, nodes):
-        for gdcl in nodes.decls:
-            self.visit(gdcl)
-    # def visit_Decl(self, node):
-    #     self.
-    #     node.uc_type
-    #     if node. is in 
-    def visit_FuncDecl(self, nodes):
-        print('ta aqui')
->>>>>>> e4cec3d8
 
 if __name__ == "__main__":
     # create argument parser
