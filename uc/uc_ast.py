--- conflicted
+++ resolved
@@ -260,10 +260,9 @@
         """
         self.name = name
         self.subscript = subscript
-<<<<<<< HEAD
+
         self.uc_type = None
-=======
->>>>>>> e4cec3d8
+
         self.coord = coord
     def children(self):
         nodelist = []
@@ -558,10 +557,7 @@
         :param body: function compound body.
         :param coord: code position.
         """
-<<<<<<< HEAD
-
-=======
->>>>>>> e4cec3d8
+
         self.type = type
         self.decl = decl
         self.body = body
@@ -662,10 +658,9 @@
         """
         self.exprs = exprs
         self.coord = coord
-<<<<<<< HEAD
+
         self.uc_type = None
-=======
->>>>>>> e4cec3d8
+
 
     def children(self):
         nodelist = []
@@ -706,8 +701,8 @@
         :param coord: code position.
         """
         self.expr = expr
-<<<<<<< HEAD
         self.uc_type = None
+
         self.coord = coord
 
     def children(self):
@@ -715,15 +710,6 @@
         if self.expr is not None:
             nodelist.append(("expr", self.expr))
 
-=======
-        self.coord = coord
-
-    def children(self):
-        nodelist = []
-        if self.expr is not None:
-            nodelist.append(("expr", self.expr))
-
->>>>>>> e4cec3d8
         return tuple(nodelist)
 
 class Program(Node):
@@ -755,10 +741,8 @@
         :param coord: code position.
         """
         self.names = names
-<<<<<<< HEAD
         self.uc_type = None
-=======
->>>>>>> e4cec3d8
+
         self.coord = coord
 
     def children(self):
